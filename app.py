--- conflicted
+++ resolved
@@ -1,113 +1,109 @@
-from flask import Flask, request, jsonify
+from flask import Flask, request, jsonify, send_from_directory
 from flask_cors import CORS
 import pandas as pd
 import os
+from werkzeug.utils import secure_filename
+import datetime
+
+# Import your biometric processing function
+# Ensure 'biometric_processor.py' is in the same directory as 'app.py'
+from biometric_processor import process_biometric_data_for_excel_dashboard
 
 app = Flask(__name__)
 
-<<<<<<< HEAD
-# Enhanced CORS configuration for production
-CORS(app, resources={
-    r"/api/*": {
-        "origins": [
-            "http://localhost:3000",  # For local development
-            "http://localhost:3001",  # Alternative local port
-            "https://biometrics-dashboard-di51dyc44-amaan-rathores-projects.vercel.app",  # Preview URL
-            "https://biometrics-dashboard.vercel.app",  # Main custom domain
-            # Avoid wildcard; add specific preview domains as needed
-        ],
-        "methods": ["GET", "POST", "PUT", "DELETE", "OPTIONS"],
-        "allow_headers": ["Content-Type", "Authorization", "Accept", "Origin", "X-Requested-With"],
-        "supports_credentials": False  # Set to False for security unless needed
-=======
+# --- New Additions for File Upload ---
+UPLOAD_FOLDER = 'uploads' # Define the folder to save uploads
+
+# Create the uploads directory if it doesn't exist
+if not os.path.exists(UPLOAD_FOLDER):
+    os.makedirs(UPLOAD_FOLDER)
+
+app.config['UPLOAD_FOLDER'] = UPLOAD_FOLDER
+# --- End of New Additions for File Upload ---
+
 
 CORS(app, resources={
     r"/api/*": {
         "origins": [
             "http://localhost:3000",
             "http://127.0.0.1:3000",
-            "https://biometrics-dashboard-iq8y63fym-amaan-rathores-projects.vercel.app/",  # Exact Vercel URL
+            "https://biometrics-dashboard-iq8y63fym-amaan-rathores-projects.vercel.app", 
+            "https://biometrics-dashboard.vercel.app" # Exact Vercel URL
             # Add other preview domains if needed
         ],
         "methods": ["GET", "POST", "PUT", "DELETE", "OPTIONS"],  # Include OPTIONS for preflight
         "allow_headers": ["Content-Type", "Authorization", "Accept", "Origin", "X-Requested-With"],
         "supports_credentials": False,
         "expose_headers": []  # Optional, if frontend needs specific headers
->>>>>>> 5984d629
     }
 })
 
-# --- End of CORS Configuration ---
-
-
-def load_biometric_data(file_path=None):
-    """Load biometric data from Excel file with enhanced debugging"""
-    print("Attempting to load biometric data from:", file_path)
-    try:
-        # Use relative path for deployment
-        if file_path is None:
-            file_path = os.path.join(os.path.dirname(__file__), 'data_biometrics.xlsx')
-        
-        # Check if file exists
-        if not os.path.exists(file_path):
-            print(f"Error: File not found at {file_path}")
-            return None
-            
-        df = pd.read_excel(file_path, header=1)
-        print("Loaded Data (first 5 rows):")
-        print(df.head().to_string())
-        print("Columns before renaming:", df.columns.tolist())
-        
-        # Skip first row and reset index
-        df = df.iloc[1:].reset_index(drop=True)
-        
-        # Define expected columns
+# --- Helper function to find the latest processed Excel dashboard ---
+def get_latest_processed_excel_path():
+    """Finds the most recently created interactive Excel dashboard."""
+    files = [f for f in os.listdir(app.config['UPLOAD_FOLDER']) if f.startswith('interactive_attendance_charts_') and f.endswith('.xlsx')]
+    if not files:
+        return None
+    
+    # Sort by modification time, newest first
+    files.sort(key=lambda x: os.path.getmtime(os.path.join(app.config['UPLOAD_FOLDER'], x)), reverse=True)
+    return os.path.join(app.config['UPLOAD_FOLDER'], files[0])
+
+# --- Function to load biometric data from the latest processed Excel file ---
+def load_biometric_data_from_latest_excel():
+    """Load biometric data from the 'Main_Data' sheet of the latest processed Excel file."""
+    file_path = get_latest_processed_excel_path()
+    
+    if file_path is None:
+        print(f"Warning: No processed Excel dashboard found in {app.config['UPLOAD_FOLDER']}. Returning empty DataFrame.")
         expected_columns = [
             'Employee_ID', 'Employee_Name', 'Date', 'Check_In', 'Check_Out',
             'Working_Hours', 'Late_Minutes', 'Status', 'Late_Flag', 'Is_Late'
         ]
-        
-        # Apply expected columns, truncating or padding as needed
-        df.columns = expected_columns[:len(df.columns)]
-        if len(df.columns) < len(expected_columns):
-<<<<<<< HEAD
-            df.columns = list(df.columns) + [f'Extra_{i}' for i in range(len(expected_columns) - len(df.columns))]
-        elif len(df.columns) > len(expected_columns):
-=======
-            # Pad with 'Extra_X' if fewer columns than expected
-            df.columns = list(df.columns) + [f'Extra_{i}' for i in range(len(df.columns), len(expected_columns))]
-        elif len(df.columns) > len(expected_columns):
-            # Truncate if more columns than expected
->>>>>>> 5984d629
-            df = df.iloc[:, :len(expected_columns)]
-            df.columns = expected_columns
-
-        print("Columns after renaming:", df.columns.tolist())
-        print("Sample Date values before conversion:", df['Date'].head().tolist())
-        
-        # Enhanced date handling with string format
+        return pd.DataFrame(columns=expected_columns)
+
+    print("Attempting to load biometric data from latest Excel:", file_path)
+    try:
+        # Load the 'Main_Data' sheet, headers are at row 3 (index 2)
+        df = pd.read_excel(file_path, sheet_name='Main_Data', header=2) 
+        
+        # Define expected headers from your biometric_processor.py output
+        expected_headers = ['Employee_ID', 'Employee_Name', 'Date', 'Check_In', 'Check_Out',
+                            'Working_Hours', 'Late_Minutes', 'Status', 'Late_Flag', 'Is_Late']
+        
+        # Rename columns to match expected headers if there's a mismatch
+        if len(df.columns) >= len(expected_headers):
+            df.columns = expected_headers[:len(df.columns)]
+        else: # Handle cases where fewer columns are loaded than expected
+            current_cols = list(df.columns)
+            new_cols = current_cols + [h for h in expected_headers if h not in current_cols]
+            df = df.reindex(columns=new_cols, fill_value='N/A')
+            df.columns = expected_headers # Ensure final columns are exactly as expected
+
+        print("Loaded Processed Data (first 5 rows):")
+        print(df.head().to_string())
+        print("Columns after loading processed Excel sheet:", df.columns.tolist())
+        
+        # Ensure correct types and handle potential NaNs as before
         df['Date'] = pd.to_datetime(df['Date'], errors='coerce')
-        print("Date values after conversion:", df['Date'].head().tolist())
-<<<<<<< HEAD
-        df['Date'] = df['Date'].dt.strftime('%Y-%m-%d').fillna('N/A')  # Ensure string format for filtering
-=======
-        df['Date'] = df['Date'].dt.strftime('%Y-%m-%d').fillna('N/A') # Convert to string after datetime, then fill N/A
->>>>>>> 5984d629
+        df['Date'] = df['Date'].dt.strftime('%Y-%m-%d').fillna('N/A')
         df['Employee_ID'] = df['Employee_ID'].astype(str).str.strip()
         df = df.fillna('N/A').infer_objects(copy=False)
         
-        print("Processed Data (first 5 rows):")
+        print("Final Processed Data for API (first 5 rows):")
         print(df.head().to_string())
         return df
         
     except Exception as e:
-        print(f"Error loading Excel file: {e}")
-        return None
-
-# Initialize dataframe with debugging
-print("Initializing dataframe...")
-df = load_biometric_data()
-print(f"Dataframe initialized. Data available: {df is not None and not df.empty}")
+        print(f"Error loading processed Excel file '{file_path}': {e}")
+        import traceback
+        traceback.print_exc()
+        expected_columns = [
+            'Employee_ID', 'Employee_Name', 'Date', 'Check_In', 'Check_Out',
+            'Working_Hours', 'Late_Minutes', 'Status', 'Late_Flag', 'Is_Late'
+        ]
+        return pd.DataFrame(columns=expected_columns)
+
 
 @app.route('/')
 def home():
@@ -115,8 +111,10 @@
     return jsonify({
         'message': 'Welcome to the Biometric Search API',
         'endpoints': {
-            '/api/employees': 'GET - Get all employees',
-            '/api/search': 'GET - Search records with query parameters'
+            '/api/employees': 'GET - Get all employees from latest processed data',
+            '/api/search': 'GET - Search records from latest processed data with query parameters',
+            '/api/upload': 'POST - Upload and process biometric raw files to generate new Excel dashboard',
+            '/api/download-latest-dashboard': 'GET - Download the latest generated interactive Excel dashboard'
         },
         'status': 'active'
     })
@@ -124,35 +122,43 @@
 @app.route('/api/health', methods=['GET'])
 def health_check():
     """Health check endpoint"""
+    current_df = load_biometric_data_from_latest_excel() # Load data for health check
+    latest_excel = get_latest_processed_excel_path()
     return jsonify({
         'status': 'healthy',
-        'data_loaded': df is not None and not df.empty,
-        'total_records': len(df) if df is not None else 0
+        'data_loaded_from_latest_excel': not current_df.empty,
+        'total_records_in_latest_excel': len(current_df) if not current_df.empty else 0,
+        'latest_excel_dashboard': os.path.basename(latest_excel) if latest_excel else 'None found'
     })
 
 @app.route('/api/employees', methods=['GET'])
 def get_employees():
-    """Get all unique employees"""
+    """Get all unique employees from the latest processed data."""
     print("GET /api/employees endpoint hit")
-    if df is None or df.empty:
-        print("No data available in DataFrame")
-        return jsonify({'error': 'No data available'}), 500
+    current_df = load_biometric_data_from_latest_excel() # Load data dynamically
+    if current_df.empty:
+        print("No data available in DataFrame for employees.")
+        return jsonify({'employees': [], 'message': 'No processed data available. Please upload and process new files.'}), 200
     
     try:
-        employees = df[['Employee_ID', 'Employee_Name']].drop_duplicates().to_dict(orient='records')
-        print(f"Returning {len(employees)} unique employees")
+        employees = current_df[['Employee_ID', 'Employee_Name']].drop_duplicates().to_dict(orient='records')
+        print(f"Returning {len(employees)} unique employees from latest data.")
         return jsonify({'employees': employees})
     except Exception as e:
         print(f"Error getting employees: {e}")
-        return jsonify({'error': 'Failed to retrieve employees'}), 500
+        return jsonify({'error': 'Failed to retrieve employees', 'message': str(e)}), 500
 
 @app.route('/api/search', methods=['GET'])
 def search_records():
-    """Search records based on employee ID and date range"""
+    """Search records based on employee ID and date range from the latest processed data."""
     print("GET /api/search endpoint hit")
-    if df is None or df.empty:
-        print("No data available in DataFrame")
-        return jsonify({'error': 'No data available'}), 500
+    current_df = load_biometric_data_from_latest_excel() # Load data dynamically
+    if current_df.empty:
+        print("No data available in DataFrame for search.")
+        return jsonify({
+            'records': [],
+            'message': 'No processed data available. Please upload and process new files before searching.'
+        }), 200
     
     try:
         # Get query parameters
@@ -161,11 +167,9 @@
         to_date = request.args.get('to_date', '').strip()
         
         print(f"Search query: Employee_ID='{employee_id}', From_Date='{from_date}', To_Date='{to_date}'")
-        print(f"Available Employee_IDs in DF: {df['Employee_ID'].unique().tolist()}")
-        print(f"Available Dates in DF: {df['Date'].unique().tolist()}")
         
         # Start with all records
-        result = df.copy()
+        result = current_df.copy()
         
         # Filter by employee ID if provided
         if employee_id:
@@ -189,16 +193,107 @@
         
         # Return filtered results
         display_columns = ['Employee_ID', 'Employee_Name', 'Date', 'Check_In', 'Check_Out',
-                             'Working_Hours', 'Late_Minutes', 'Status', 'Late_Flag', 'Is_Late']
+                           'Working_Hours', 'Late_Minutes', 'Status', 'Late_Flag', 'Is_Late']
+        
+        # Ensure only columns that exist in the dataframe are selected
+        actual_display_columns = [col for col in display_columns if col in result.columns]
         
         return jsonify({
-            'records': result[display_columns].to_dict(orient='records'),
+            'records': result[actual_display_columns].to_dict(orient='records'),
             'total_records': len(result)
         })
         
     except Exception as e:
         print(f"Error searching records: {e}")
-        return jsonify({'error': 'Failed to search records'}), 500
+        return jsonify({'error': 'Failed to search records', 'message': str(e)}), 500
+
+# --- MODIFIED: /api/upload ROUTE to accept two files ---
+@app.route('/api/upload', methods=['POST'])
+def upload_files_and_process():
+    print("POST /api/upload endpoint hit")
+
+    # Check if both files are present in the request
+    if 'employee_file' not in request.files or 'attendance_file' not in request.files:
+        print("Missing one or both file parts ('employee_file' or 'attendance_file')")
+        return jsonify({"error": "Both 'Employee Data (Binary)' and 'Attendance Data (.dat/.txt)' files are required."}), 400
+
+    employee_file = request.files['employee_file']
+    attendance_file = request.files['attendance_file']
+
+    # Check if files were actually selected (filename is not empty)
+    if employee_file.filename == '' or attendance_file.filename == '':
+        print("One or both files have no selected filename.")
+        return jsonify({"error": "One or both selected files have no filename."}), 400
+
+    # Basic file type validation for attendance file
+    if not (attendance_file.filename.lower().endswith('.txt') or attendance_file.filename.lower().endswith('.dat')):
+        print(f"Invalid attendance file type: {attendance_file.filename}")
+        return jsonify({"error": "Invalid attendance file type. Please upload a .txt or .dat file for attendance."}), 400
+    
+    # For the binary employee file, we generally don't check extension as it might not have one,
+    # or it could be a custom binary format. Trust the user's selection here.
+
+    raw_employee_file_path = None # Initialize to None for cleanup in finally block
+    raw_attendance_file_path = None
+
+    try:
+        # Secure filenames and save raw files temporarily
+        timestamp = datetime.datetime.now().strftime("%Y%m%d_%H%M%S")
+        
+        emp_filename = secure_filename(employee_file.filename)
+        att_filename = secure_filename(attendance_file.filename)
+
+        raw_employee_file_path = os.path.join(app.config['UPLOAD_FOLDER'], f"emp_raw_{timestamp}_{emp_filename}")
+        raw_attendance_file_path = os.path.join(app.config['UPLOAD_FOLDER'], f"att_raw_{timestamp}_{att_filename}")
+        
+        employee_file.save(raw_employee_file_path)
+        attendance_file.save(raw_attendance_file_path)
+        print(f"Raw employee file saved to: {raw_employee_file_path}")
+        print(f"Raw attendance file saved to: {raw_attendance_file_path}")
+
+        # Define the output path for the *interactive* Excel file
+        output_excel_filename = f"interactive_attendance_charts_{timestamp}.xlsx"
+        output_excel_path = os.path.join(app.config['UPLOAD_FOLDER'], output_excel_filename)
+        
+        # Call the biometric processing function from your biometric_processor.py
+        success = process_biometric_data_for_excel_dashboard(
+            raw_employee_file_path, 
+            raw_attendance_file_path, 
+            output_excel_path
+        )
+        
+        if success:
+            return jsonify({
+                "message": "Files uploaded and interactive dashboard created successfully!", 
+                "dashboard_file": output_excel_filename,
+                "download_url": f"/api/download-latest-dashboard" # Provide a generic download URL
+            }), 200
+        else:
+            # If processing failed, but files were saved, ensure the output Excel is removed if incomplete
+            if os.path.exists(output_excel_path):
+                os.remove(output_excel_path)
+            return jsonify({"error": "Failed to create interactive dashboard. Check server logs for details."}), 500
+
+    except Exception as e:
+        print(f"Error during file upload or processing: {e}")
+        import traceback
+        traceback.print_exc()
+        return jsonify({"error": f"An unexpected error occurred during processing: {str(e)}"}), 500
+    finally:
+        # Ensure raw files are cleaned up even on unexpected errors
+        if raw_employee_file_path and os.path.exists(raw_employee_file_path):
+            os.remove(raw_employee_file_path)
+        if raw_attendance_file_path and os.path.exists(raw_attendance_file_path):
+            os.remove(raw_attendance_file_path)
+
+# MODIFIED: Route to allow downloading the *latest* generated interactive Excel file
+@app.route('/api/download-latest-dashboard', methods=['GET'])
+def download_latest_dashboard():
+    latest_excel_path = get_latest_processed_excel_path()
+    if latest_excel_path and os.path.exists(latest_excel_path):
+        return send_from_directory(app.config['UPLOAD_FOLDER'], os.path.basename(latest_excel_path), as_attachment=True)
+    return jsonify({"error": "No interactive Excel dashboard found to download. Please upload files first."}), 404
+
 
 @app.errorhandler(404)
 def not_found(error):
@@ -209,15 +304,7 @@
     return jsonify({'error': 'Internal server error'}), 500
 
 
-<<<<<<< HEAD
-
 if __name__ == "__main__":
     port = int(os.getenv("PORT", 10000))
     debug_mode = os.getenv("FLASK_ENV", "production") == "development"
-=======
-if __name__ == "__main__":
-    port = int(os.getenv("PORT", 10000))
-
-    debug_mode = os.getenv("FLASK_ENV", "production") == "development" # This will be False on Render
->>>>>>> 5984d629
     app.run(host="0.0.0.0", port=port, debug=debug_mode)