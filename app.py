from flask import Flask, request, jsonify, send_from_directory
from flask_cors import CORS
import pandas as pd
import os
from werkzeug.utils import secure_filename
import datetime

# Import your biometric processing function
# Ensure 'biometric_processor.py' is in the same directory as 'app.py'
from biometric_processor import process_biometric_data_for_excel_dashboard

app = Flask(__name__)

# --- New Additions for File Upload ---
UPLOAD_FOLDER = 'uploads' # Define the folder to save uploads

# Create the uploads directory if it doesn't exist
if not os.path.exists(UPLOAD_FOLDER):
    os.makedirs(UPLOAD_FOLDER)

app.config['UPLOAD_FOLDER'] = UPLOAD_FOLDER
# --- End of New Additions for File Upload ---


CORS(app, resources={
    r"/api/*": {
        "origins": [
            "http://localhost:3000",
            "http://127.0.0.1:3000",
<<<<<<< HEAD
            "https://biometrics-dashboard-iq8y63fym-amaan-rathores-projects.vercel.app", 
            "https://biometrics-dashboard.vercel.app" # Exact Vercel URL
            # Add other preview domains if needed
=======
            "https://biometrics-dashboard-k9jq2bfji-amaan-rathores-projects.vercel.app", 
            "https://biometrics-dashboard.vercel.app", # Exact Vercel URL
            "https://biometrics-dashboard-git-main-amaan-rathores-projects.vercel.app"
>>>>>>> 6e37a178
        ],
        "methods": ["GET", "POST", "PUT", "DELETE", "OPTIONS"],  # Include OPTIONS for preflight
        "allow_headers": ["Content-Type", "Authorization", "Accept", "Origin", "X-Requested-With"],
        "supports_credentials": False,
        "expose_headers": []  # Optional, if frontend needs specific headers
    }
})

# --- Helper function to find the latest processed Excel dashboard ---
def get_latest_processed_excel_path():
    """Finds the most recently created interactive Excel dashboard."""
    files = [f for f in os.listdir(app.config['UPLOAD_FOLDER']) if f.startswith('interactive_attendance_charts_') and f.endswith('.xlsx')]
    if not files:
        return None
    
    # Sort by modification time, newest first
    files.sort(key=lambda x: os.path.getmtime(os.path.join(app.config['UPLOAD_FOLDER'], x)), reverse=True)
    return os.path.join(app.config['UPLOAD_FOLDER'], files[0])

# --- Function to load biometric data from the latest processed Excel file ---
def load_biometric_data_from_latest_excel():
    """Load biometric data from the 'Main_Data' sheet of the latest processed Excel file."""
    file_path = get_latest_processed_excel_path()
    
    if file_path is None:
        print(f"Warning: No processed Excel dashboard found in {app.config['UPLOAD_FOLDER']}. Returning empty DataFrame.")
        expected_columns = [
            'Employee_ID', 'Employee_Name', 'Date', 'Check_In', 'Check_Out',
            'Working_Hours', 'Late_Minutes', 'Status', 'Late_Flag', 'Is_Late'
        ]
        return pd.DataFrame(columns=expected_columns)

    print("Attempting to load biometric data from latest Excel:", file_path)
    try:
        # Load the 'Main_Data' sheet, headers are at row 3 (index 2)
        df = pd.read_excel(file_path, sheet_name='Main_Data', header=2) 
        
<<<<<<< HEAD
        # Define expected headers from your biometric_processor.py output
        expected_headers = ['Employee_ID', 'Employee_Name', 'Date', 'Check_In', 'Check_Out',
                            'Working_Hours', 'Late_Minutes', 'Status', 'Late_Flag', 'Is_Late']
        
        # Rename columns to match expected headers if there's a mismatch
        if len(df.columns) >= len(expected_headers):
            df.columns = expected_headers[:len(df.columns)]
        else: # Handle cases where fewer columns are loaded than expected
            current_cols = list(df.columns)
            new_cols = current_cols + [h for h in expected_headers if h not in current_cols]
            df = df.reindex(columns=new_cols, fill_value='N/A')
            df.columns = expected_headers # Ensure final columns are exactly as expected
=======
        # Apply expected columns, truncating or padding as needed
        df.columns = expected_columns[:len(df.columns)]
        if len(df.columns) < len(expected_columns):
            # Pad with 'Extra_X' if fewer columns than expected
            df.columns = list(df.columns) + [f'Extra_{i}' for i in range(len(df.columns), len(expected_columns))]
        elif len(df.columns) > len(expected_columns):
            # Truncate if more columns than expected
            df = df.iloc[:, :len(expected_columns)]
            df.columns = expected_columns
>>>>>>> 6e37a178

        print("Loaded Processed Data (first 5 rows):")
        print(df.head().to_string())
        print("Columns after loading processed Excel sheet:", df.columns.tolist())
        
<<<<<<< HEAD
        # Ensure correct types and handle potential NaNs as before
        df['Date'] = pd.to_datetime(df['Date'], errors='coerce')
        df['Date'] = df['Date'].dt.strftime('%Y-%m-%d').fillna('N/A')
=======
        # Enhanced date handling with string format
        df['Date'] = pd.to_datetime(df['Date'], errors='coerce')
        print("Date values after conversion:", df['Date'].head().tolist())
        df['Date'] = df['Date'].dt.strftime('%Y-%m-%d').fillna('N/A')  # Ensure string format for filtering
>>>>>>> 6e37a178
        df['Employee_ID'] = df['Employee_ID'].astype(str).str.strip()
        df = df.fillna('N/A').infer_objects(copy=False)
        
        print("Final Processed Data for API (first 5 rows):")
        print(df.head().to_string())
        return df
        
    except Exception as e:
        print(f"Error loading processed Excel file '{file_path}': {e}")
        import traceback
        traceback.print_exc()
        expected_columns = [
            'Employee_ID', 'Employee_Name', 'Date', 'Check_In', 'Check_Out',
            'Working_Hours', 'Late_Minutes', 'Status', 'Late_Flag', 'Is_Late'
        ]
        return pd.DataFrame(columns=expected_columns)


@app.route('/')
def home():
    """Home route with API information"""
    return jsonify({
        'message': 'Welcome to the Biometric Search API',
        'endpoints': {
            '/api/employees': 'GET - Get all employees from latest processed data',
            '/api/search': 'GET - Search records from latest processed data with query parameters',
            '/api/upload': 'POST - Upload and process biometric raw files to generate new Excel dashboard',
            '/api/download-latest-dashboard': 'GET - Download the latest generated interactive Excel dashboard'
        },
        'status': 'active'
    })

@app.route('/api/health', methods=['GET'])
def health_check():
    """Health check endpoint"""
    current_df = load_biometric_data_from_latest_excel() # Load data for health check
    latest_excel = get_latest_processed_excel_path()
    return jsonify({
        'status': 'healthy',
        'data_loaded_from_latest_excel': not current_df.empty,
        'total_records_in_latest_excel': len(current_df) if not current_df.empty else 0,
        'latest_excel_dashboard': os.path.basename(latest_excel) if latest_excel else 'None found'
    })

@app.route('/api/employees', methods=['GET'])
def get_employees():
    """Get all unique employees from the latest processed data."""
    print("GET /api/employees endpoint hit")
    current_df = load_biometric_data_from_latest_excel() # Load data dynamically
    if current_df.empty:
        print("No data available in DataFrame for employees.")
        return jsonify({'employees': [], 'message': 'No processed data available. Please upload and process new files.'}), 200
    
    try:
        employees = current_df[['Employee_ID', 'Employee_Name']].drop_duplicates().to_dict(orient='records')
        print(f"Returning {len(employees)} unique employees from latest data.")
        return jsonify({'employees': employees})
    except Exception as e:
        print(f"Error getting employees: {e}")
        return jsonify({'error': 'Failed to retrieve employees', 'message': str(e)}), 500

@app.route('/api/search', methods=['GET'])
def search_records():
    """Search records based on employee ID and date range from the latest processed data."""
    print("GET /api/search endpoint hit")
    current_df = load_biometric_data_from_latest_excel() # Load data dynamically
    if current_df.empty:
        print("No data available in DataFrame for search.")
        return jsonify({
            'records': [],
            'message': 'No processed data available. Please upload and process new files before searching.'
        }), 200
    
    try:
        # Get query parameters
        employee_id = request.args.get('employee_id', '').strip()
        from_date = request.args.get('from_date', '').strip()
        to_date = request.args.get('to_date', '').strip()
        
        print(f"Search query: Employee_ID='{employee_id}', From_Date='{from_date}', To_Date='{to_date}'")
        
        # Start with all records
        result = current_df.copy()
        
        # Filter by employee ID if provided
        if employee_id:
            result = result[result['Employee_ID'].str.lower() == employee_id.lower()]
        
        # Filter by date range if provided
        if from_date and to_date:
            result = result[(result['Date'] >= from_date) & (result['Date'] <= to_date)]
        elif from_date:
            result = result[result['Date'] >= from_date]
        elif to_date:
            result = result[result['Date'] <= to_date]
        
        # Check if any records found
        if result.empty:
            print(f"No records found for Employee_ID: '{employee_id}', From_Date: '{from_date}', To_Date: '{to_date}'")
            return jsonify({
                'records': [],
                'message': f"No records found for Employee_ID: {employee_id}, From_Date: {from_date}, To_Date: {to_date}"
            })
        
        # Return filtered results
        display_columns = ['Employee_ID', 'Employee_Name', 'Date', 'Check_In', 'Check_Out',
                           'Working_Hours', 'Late_Minutes', 'Status', 'Late_Flag', 'Is_Late']
        
        # Ensure only columns that exist in the dataframe are selected
        actual_display_columns = [col for col in display_columns if col in result.columns]
        
        return jsonify({
            'records': result[actual_display_columns].to_dict(orient='records'),
            'total_records': len(result)
        })
        
    except Exception as e:
        print(f"Error searching records: {e}")
        return jsonify({'error': 'Failed to search records', 'message': str(e)}), 500

# --- MODIFIED: /api/upload ROUTE to accept two files ---
@app.route('/api/upload', methods=['POST'])
def upload_files_and_process():
    print("POST /api/upload endpoint hit")

    # Check if both files are present in the request
    if 'employee_file' not in request.files or 'attendance_file' not in request.files:
        print("Missing one or both file parts ('employee_file' or 'attendance_file')")
        return jsonify({"error": "Both 'Employee Data (Binary)' and 'Attendance Data (.dat/.txt)' files are required."}), 400

    employee_file = request.files['employee_file']
    attendance_file = request.files['attendance_file']

    # Check if files were actually selected (filename is not empty)
    if employee_file.filename == '' or attendance_file.filename == '':
        print("One or both files have no selected filename.")
        return jsonify({"error": "One or both selected files have no filename."}), 400

    # Basic file type validation for attendance file
    if not (attendance_file.filename.lower().endswith('.txt') or attendance_file.filename.lower().endswith('.dat')):
        print(f"Invalid attendance file type: {attendance_file.filename}")
        return jsonify({"error": "Invalid attendance file type. Please upload a .txt or .dat file for attendance."}), 400
    
    # For the binary employee file, we generally don't check extension as it might not have one,
    # or it could be a custom binary format. Trust the user's selection here.

    raw_employee_file_path = None # Initialize to None for cleanup in finally block
    raw_attendance_file_path = None

    try:
        # Secure filenames and save raw files temporarily
        timestamp = datetime.datetime.now().strftime("%Y%m%d_%H%M%S")
        
        emp_filename = secure_filename(employee_file.filename)
        att_filename = secure_filename(attendance_file.filename)

        raw_employee_file_path = os.path.join(app.config['UPLOAD_FOLDER'], f"emp_raw_{timestamp}_{emp_filename}")
        raw_attendance_file_path = os.path.join(app.config['UPLOAD_FOLDER'], f"att_raw_{timestamp}_{att_filename}")
        
        employee_file.save(raw_employee_file_path)
        attendance_file.save(raw_attendance_file_path)
        print(f"Raw employee file saved to: {raw_employee_file_path}")
        print(f"Raw attendance file saved to: {raw_attendance_file_path}")

        # Define the output path for the *interactive* Excel file
        output_excel_filename = f"interactive_attendance_charts_{timestamp}.xlsx"
        output_excel_path = os.path.join(app.config['UPLOAD_FOLDER'], output_excel_filename)
        
        # Call the biometric processing function from your biometric_processor.py
        success = process_biometric_data_for_excel_dashboard(
            raw_employee_file_path, 
            raw_attendance_file_path, 
            output_excel_path
        )
        
        if success:
            return jsonify({
                "message": "Files uploaded and interactive dashboard created successfully!", 
                "dashboard_file": output_excel_filename,
                "download_url": f"/api/download-latest-dashboard" # Provide a generic download URL
            }), 200
        else:
            # If processing failed, but files were saved, ensure the output Excel is removed if incomplete
            if os.path.exists(output_excel_path):
                os.remove(output_excel_path)
            return jsonify({"error": "Failed to create interactive dashboard. Check server logs for details."}), 500

    except Exception as e:
        print(f"Error during file upload or processing: {e}")
        import traceback
        traceback.print_exc()
        return jsonify({"error": f"An unexpected error occurred during processing: {str(e)}"}), 500
    finally:
        # Ensure raw files are cleaned up even on unexpected errors
        if raw_employee_file_path and os.path.exists(raw_employee_file_path):
            os.remove(raw_employee_file_path)
        if raw_attendance_file_path and os.path.exists(raw_attendance_file_path):
            os.remove(raw_attendance_file_path)

# MODIFIED: Route to allow downloading the *latest* generated interactive Excel file
@app.route('/api/download-latest-dashboard', methods=['GET'])
def download_latest_dashboard():
    latest_excel_path = get_latest_processed_excel_path()
    if latest_excel_path and os.path.exists(latest_excel_path):
        return send_from_directory(app.config['UPLOAD_FOLDER'], os.path.basename(latest_excel_path), as_attachment=True)
    return jsonify({"error": "No interactive Excel dashboard found to download. Please upload files first."}), 404


@app.errorhandler(404)
def not_found(error):
    return jsonify({'error': 'Endpoint not found'}), 404

@app.errorhandler(500)
def internal_error(error):
    return jsonify({'error': 'Internal server error'}), 500



if __name__ == "__main__":
    port = int(os.getenv("PORT", 10000))
    debug_mode = os.getenv("FLASK_ENV", "production") == "development"
    app.run(host="0.0.0.0", port=port, debug=debug_mode)<|MERGE_RESOLUTION|>--- conflicted
+++ resolved
@@ -27,15 +27,9 @@
         "origins": [
             "http://localhost:3000",
             "http://127.0.0.1:3000",
-<<<<<<< HEAD
             "https://biometrics-dashboard-iq8y63fym-amaan-rathores-projects.vercel.app", 
-            "https://biometrics-dashboard.vercel.app" # Exact Vercel URL
-            # Add other preview domains if needed
-=======
-            "https://biometrics-dashboard-k9jq2bfji-amaan-rathores-projects.vercel.app", 
             "https://biometrics-dashboard.vercel.app", # Exact Vercel URL
             "https://biometrics-dashboard-git-main-amaan-rathores-projects.vercel.app"
->>>>>>> 6e37a178
         ],
         "methods": ["GET", "POST", "PUT", "DELETE", "OPTIONS"],  # Include OPTIONS for preflight
         "allow_headers": ["Content-Type", "Authorization", "Accept", "Origin", "X-Requested-With"],
@@ -66,27 +60,7 @@
             'Employee_ID', 'Employee_Name', 'Date', 'Check_In', 'Check_Out',
             'Working_Hours', 'Late_Minutes', 'Status', 'Late_Flag', 'Is_Late'
         ]
-        return pd.DataFrame(columns=expected_columns)
-
-    print("Attempting to load biometric data from latest Excel:", file_path)
-    try:
-        # Load the 'Main_Data' sheet, headers are at row 3 (index 2)
-        df = pd.read_excel(file_path, sheet_name='Main_Data', header=2) 
-        
-<<<<<<< HEAD
-        # Define expected headers from your biometric_processor.py output
-        expected_headers = ['Employee_ID', 'Employee_Name', 'Date', 'Check_In', 'Check_Out',
-                            'Working_Hours', 'Late_Minutes', 'Status', 'Late_Flag', 'Is_Late']
-        
-        # Rename columns to match expected headers if there's a mismatch
-        if len(df.columns) >= len(expected_headers):
-            df.columns = expected_headers[:len(df.columns)]
-        else: # Handle cases where fewer columns are loaded than expected
-            current_cols = list(df.columns)
-            new_cols = current_cols + [h for h in expected_headers if h not in current_cols]
-            df = df.reindex(columns=new_cols, fill_value='N/A')
-            df.columns = expected_headers # Ensure final columns are exactly as expected
-=======
+        
         # Apply expected columns, truncating or padding as needed
         df.columns = expected_columns[:len(df.columns)]
         if len(df.columns) < len(expected_columns):
@@ -96,22 +70,32 @@
             # Truncate if more columns than expected
             df = df.iloc[:, :len(expected_columns)]
             df.columns = expected_columns
->>>>>>> 6e37a178
+
+    print("Attempting to load biometric data from latest Excel:", file_path)
+    try:
+        # Load the 'Main_Data' sheet, headers are at row 3 (index 2)
+        df = pd.read_excel(file_path, sheet_name='Main_Data', header=2) 
+        
+        # Define expected headers from your biometric_processor.py output
+        expected_headers = ['Employee_ID', 'Employee_Name', 'Date', 'Check_In', 'Check_Out',
+                            'Working_Hours', 'Late_Minutes', 'Status', 'Late_Flag', 'Is_Late']
+        
+        # Rename columns to match expected headers if there's a mismatch
+        if len(df.columns) >= len(expected_headers):
+            df.columns = expected_headers[:len(df.columns)]
+        else: # Handle cases where fewer columns are loaded than expected
+            current_cols = list(df.columns)
+            new_cols = current_cols + [h for h in expected_headers if h not in current_cols]
+            df = df.reindex(columns=new_cols, fill_value='N/A')
+            df.columns = expected_headers # Ensure final columns are exactly as expected
 
         print("Loaded Processed Data (first 5 rows):")
         print(df.head().to_string())
         print("Columns after loading processed Excel sheet:", df.columns.tolist())
         
-<<<<<<< HEAD
         # Ensure correct types and handle potential NaNs as before
         df['Date'] = pd.to_datetime(df['Date'], errors='coerce')
         df['Date'] = df['Date'].dt.strftime('%Y-%m-%d').fillna('N/A')
-=======
-        # Enhanced date handling with string format
-        df['Date'] = pd.to_datetime(df['Date'], errors='coerce')
-        print("Date values after conversion:", df['Date'].head().tolist())
-        df['Date'] = df['Date'].dt.strftime('%Y-%m-%d').fillna('N/A')  # Ensure string format for filtering
->>>>>>> 6e37a178
         df['Employee_ID'] = df['Employee_ID'].astype(str).str.strip()
         df = df.fillna('N/A').infer_objects(copy=False)
         
